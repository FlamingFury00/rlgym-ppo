"""
Muesli Learner - Main Algorithm Implementation

This module implements the core Muesli learner that combines regularized policy
optimization with model learning as described in the DeepMind paper.
"""

import os
import time
import torch
import torch.nn as nn

from .dynamics_model import DynamicsModel
from .reward_model import RewardModel, CombinedPredictionHead
from .target_networks import TargetNetworkManager, TargetValueEstimator
from .muesli_policy import MuesliPolicy
from .experience_reanalyzer import ExperienceReanalyzer
from .retrace import RetraceEstimator


class MuesliLearner:
    """
    Main Muesli learner that implements the complete algorithm.

    Combines policy optimization with model learning using multiple loss functions:
    - Policy gradient loss with Conservative Multi-step Policy Optimization (CMPO)
    - Value function loss (L_v)
    - Model learning loss (L_m) for dynamics
    - Reward prediction loss (L_r)
    """

    def __init__(
        self,
        obs_space_size,
        action_space_size,
        policy_type,
        policy_layer_sizes,
        critic_layer_sizes,
        model_layer_sizes,
        continuous_var_range,
        batch_size,
        n_epochs,
        policy_lr,
        critic_lr,
        model_lr,
        clip_range,
        ent_coef,
        mini_batch_size,
        device,
        hidden_state_size=256,
        n_step_unroll=5,
        target_update_rate=0.005,
        model_loss_weight=1.0,
        reward_loss_weight=1.0,
        conservative_weight=1.0,
<<<<<<< HEAD
=======
        reanalysis_ratio=0.0, # Default to no reanalysis
>>>>>>> 0f637db7
        use_categorical_value=False,
        use_categorical_reward=False,
    ):
        """
        Initialize the Muesli learner.

        Args:
            obs_space_size (int): Observation space size
            action_space_size (int): Action space size
            policy_type (int): Policy type (0=discrete, 1=multi-discrete, 2=continuous)
            policy_layer_sizes (list): Layer sizes for policy network
            critic_layer_sizes (list): Layer sizes for critic network
            model_layer_sizes (list): Layer sizes for model networks
            continuous_var_range (tuple): Variance range for continuous actions
            batch_size (int): Batch size for training
            n_epochs (int): Number of training epochs
            policy_lr (float): Policy learning rate
            critic_lr (float): Critic learning rate
            model_lr (float): Model learning rate
            clip_range (float): PPO clipping range
            ent_coef (float): Entropy coefficient
            mini_batch_size (int): Mini-batch size
            device (torch.device): Device for computations
            hidden_state_size (int): Size of hidden state representation
            n_step_unroll (int): Number of steps for model unrolling
            target_update_rate (float): Target network update rate (tau)
            model_loss_weight (float): Weight for model loss
            reward_loss_weight (float): Weight for reward loss
            conservative_weight (float): Weight for conservative policy updates
<<<<<<< HEAD
=======
            reanalysis_ratio (float): Ratio of reanalyzed experiences to mix in.
>>>>>>> 0f637db7
            use_categorical_value (bool): Use categorical value representation
            use_categorical_reward (bool): Use categorical reward representation
        """
        self.device = device
        self.reanalysis_ratio = reanalysis_ratio
        self.obs_space_size = obs_space_size
        self.action_space_size = action_space_size
        self.policy_type = policy_type
        self.hidden_state_size = hidden_state_size
        self.n_step_unroll = n_step_unroll
        self.sequential_learning_active = False  # Will be set by learner.py when experience buffer has sequential data

        # Training parameters
        self.batch_size = batch_size
        self.mini_batch_size = mini_batch_size
        self.n_epochs = n_epochs
        self.clip_range = clip_range
        self.ent_coef = ent_coef

        # Loss weights
        self.model_loss_weight = model_loss_weight
        self.reward_loss_weight = reward_loss_weight
        self.conservative_weight = conservative_weight

        # Validation
        assert (
            batch_size % mini_batch_size == 0
        ), "Batch size must be divisible by mini-batch size"

        # Initialize networks
        self._initialize_networks(
            policy_layer_sizes,
            critic_layer_sizes,
            model_layer_sizes,
            continuous_var_range,
            use_categorical_value,
            use_categorical_reward,
        )

        # Initialize optimizers
        self._initialize_optimizers(policy_lr, critic_lr, model_lr)

        # Initialize target networks
        self.target_manager = TargetNetworkManager(
            tau=target_update_rate, device=device
        )
        self._setup_target_networks()

        # Initialize target value estimator
        self.target_value_estimator = TargetValueEstimator(self.target_manager)

        # Initialize Retrace estimator for robust off-policy learning
        self.retrace_estimator = RetraceEstimator(gamma=0.99, device=device)

        # For compatibility with main learner - expose value network interface
        self.value_net = self.policy.value_head

        # Training statistics
        self.cumulative_model_updates = 0

        # Normalized advantage tracking (as in reference implementations)
        self.advantage_var = 0.0
        self.advantage_beta = 0.99  # Exponential moving average coefficient
        self.advantage_beta_product = 1.0  # Track beta product for bias correction

        # Multi-step advantage variance tracking for model learning
        self.model_advantage_vars = [0.0 for _ in range(self.n_step_unroll)]
        self.model_advantage_betas = [1.0 for _ in range(self.n_step_unroll)]

        self.total_reanalyzed_samples_trained = 0


        self._print_network_info()

    def _initialize_networks(
        self,
        policy_layer_sizes,
        critic_layer_sizes,
        model_layer_sizes,
        continuous_var_range,
        use_categorical_value,
        use_categorical_reward,
    ):
        """Initialize all neural networks."""

        # Main policy network (includes representation, policy, and value heads)
        self.policy = MuesliPolicy(
            self.obs_space_size,
            self.action_space_size,
            self.policy_type,
            policy_layer_sizes,
            self.device,
            continuous_var_range,
            self.hidden_state_size,
        ).to(self.device)

        # For dynamics and reward models, use appropriate action size
        # Discrete actions: use 1 (action index), others: use full action space size
        model_action_size = 1 if self.policy_type == 0 else self.action_space_size

        # Dynamics model for state transitions
        self.dynamics_model = DynamicsModel(
            self.hidden_state_size,
            model_action_size,
            model_layer_sizes,
            self.device,
        ).to(self.device)

        # Reward model for reward prediction
        self.reward_model = RewardModel(
            self.hidden_state_size,
            model_action_size,
            model_layer_sizes,
            self.device,
            categorical=use_categorical_reward,
        ).to(self.device)

        # Combined prediction head (alternative architecture)
        self.prediction_head = CombinedPredictionHead(
            self.hidden_state_size,
            self.action_space_size,
            critic_layer_sizes,
            self.device,
            categorical_value=use_categorical_value,
        ).to(self.device)

    def _initialize_optimizers(self, policy_lr, critic_lr, model_lr):
        """Initialize optimizers for all networks."""

        # Policy optimizer (includes representation and policy heads)
        self.policy_optimizer = torch.optim.Adam(self.policy.parameters(), lr=policy_lr)

        # Model optimizers with gradient scaling
        self.dynamics_optimizer = torch.optim.Adam(
            self.dynamics_model.parameters(), lr=model_lr
        )
        self.reward_optimizer = torch.optim.Adam(
            self.reward_model.parameters(), lr=model_lr
        )

        # Prediction head optimizer
        self.prediction_optimizer = torch.optim.Adam(
            self.prediction_head.parameters(), lr=critic_lr
        )

    def _setup_target_networks(self):
        """Setup target networks for stable training."""

        # Register networks with target manager
        self.target_manager.register_network("policy", self.policy)
        self.target_manager.register_network("dynamics", self.dynamics_model)
        self.target_manager.register_network("reward", self.reward_model)
        self.target_manager.register_network("value", self.prediction_head)

        # Perform initial hard update to synchronize target networks
        self.target_manager.hard_update_all_target_networks()

    def _print_network_info(self):
        """Print information about network parameters."""

        def count_parameters(model):
            return sum(p.numel() for p in model.parameters() if p.requires_grad)

        policy_params = count_parameters(self.policy)
        dynamics_params = count_parameters(self.dynamics_model)
        reward_params = count_parameters(self.reward_model)
        prediction_params = count_parameters(self.prediction_head)
        total_params = (
            policy_params + dynamics_params + reward_params + prediction_params
        )

        print("Muesli Network Parameters:")
        print(f"{'Component':<15} {'Count':<10}")
        print("-" * 25)
        print(f"{'Policy':<15} {policy_params:<10}")
        print(f"{'Dynamics':<15} {dynamics_params:<10}")
        print(f"{'Reward':<15} {reward_params:<10}")
        print(f"{'Prediction':<15} {prediction_params:<10}")
        print("-" * 25)
        print(f"{'Total':<15} {total_params:<10}")

    def learn(self, exp_buffer):
        """
        Main learning loop for Muesli algorithm.

        Args:
            exp_buffer: Experience buffer containing training data

        Returns:
            dict: Training metrics and statistics
        """
        n_iterations = 0
        metrics = {
            "policy_loss": 0.0,
            "value_loss": 0.0,
            "model_loss": 0.0,
            "reward_loss": 0.0,
            "total_loss": 0.0,
            "entropy": 0.0,
            "kl_divergence": 0.0,
            "clip_fraction": 0.0,
        }

        # Store parameter states for magnitude computation
        policy_before = torch.nn.utils.parameters_to_vector(
            list(self.policy.representation_net.parameters())
            + list(self.policy.policy_head.parameters())
        ).cpu()
        value_before = torch.nn.utils.parameters_to_vector(
            list(self.policy.representation_net.parameters())
            + list(self.policy.value_head.parameters())
        ).cpu()

        start_time = time.time()

        # Training loop
        for epoch in range(self.n_epochs):
            # Check if experience buffer supports sequential data AND has sequences available
            if (
                hasattr(exp_buffer, "enable_sequential")
                and exp_buffer.enable_sequential
                and hasattr(exp_buffer, "get_sequential_batches")
                and hasattr(exp_buffer, "completed_sequences")
                and exp_buffer.completed_sequences is not None
                and len(exp_buffer.completed_sequences) > 0
                and self.n_step_unroll > 1
            ):
                # Use sequential multi-step learning when available
                try:
                    batch_iterator = exp_buffer.get_sequential_batches(
                        self.mini_batch_size, self.n_step_unroll
                    )
                    sequential_learning = True
                except (AttributeError, NotImplementedError, TypeError):
                    # Fallback to regular batches
                    sequential_learning = False
                    batch_iterator = self._get_regular_batch_iterator(exp_buffer)
            else:
                # Use regular single-step learning
                sequential_learning = False
                batch_iterator = self._get_regular_batch_iterator(exp_buffer)
                # print("Using regular batch learning")  # Comment out to reduce spam

            for fresh_batch_data in batch_iterator:
                # fresh_batch_data is a tuple: (actions, log_probs, states, values, advantages, [rewards, next_states])

                final_train_batch = list(fresh_batch_data) # Convert to list to modify

                if self.reanalysis_ratio > 0 and hasattr(exp_buffer, '_sample_for_reanalysis'):
                    # Determine number of reanalyzed samples based on the fresh batch size and ratio
                    # Note: fresh_batch_data[0] is actions, its length gives batch size
                    current_fresh_batch_size = fresh_batch_data[0].size(0)

                    # Calculate how many reanalyzed samples to aim for in this combined batch
                    # The total minibatch size is self.mini_batch_size.
                    # If current_fresh_batch_size is less than self.mini_batch_size,
                    # it implies this might be the last, smaller batch from an epoch.

                    # Let's aim for reanalyzed_samples such that reanalyzed_samples / (fresh_samples + reanalyzed_samples) = ratio
                    # reanalyzed_samples = ratio * fresh_samples / (1 - ratio)
                    num_reanalyzed_to_sample = int( (self.reanalysis_ratio * current_fresh_batch_size) / (1.0 - self.reanalysis_ratio + 1e-9) )

                    if num_reanalyzed_to_sample > 0 :
                        old_experiences = exp_buffer._sample_for_reanalysis(num_reanalyzed_to_sample)
                        if old_experiences:
                            reanalyzed_data_tuple = self._reanalyze_batch_internal(old_experiences)
                            if reanalyzed_data_tuple:
                                self.total_reanalyzed_samples_trained += reanalyzed_data_tuple[0].size(0)
                                # Concatenate fresh and reanalyzed data for each component of the batch
                                # Batch tuple: (actions, log_probs, states, target_values, advantages, rewards, next_states)
                                # The reanalyzed_data_tuple has this format.
                                # The fresh_batch_data might have 5 or 7 elements.

                                for i in range(len(reanalyzed_data_tuple)):
                                    if i < len(final_train_batch):
                                        final_train_batch[i] = torch.cat((final_train_batch[i], reanalyzed_data_tuple[i]), dim=0)
                                    else: # Should not happen if fresh_batch_data has Muesli format (7 elements)
                                        final_train_batch.append(reanalyzed_data_tuple[i])

                current_batch_tuple = tuple(final_train_batch)

                if sequential_learning:
                    # _train_on_sequential_batch expects a dict if it's a true sequential batch from buffer,
                    # or a tuple if it's just the first step.
                    # For now, reanalysis mixing is primarily designed for non-sequential batches.
                    # Handling mixing for true sequential batches would be more complex.
                    # So, if sequential_learning is True, we might just use the original fresh_batch_data
                    # or ensure current_batch_tuple is correctly formatted if it's just the first step.
                    # The current `_train_on_sequential_batch` takes the first step as a tuple.
                    if isinstance(fresh_batch_data, dict) : # True sequential batch from buffer
                         # TODO: Decide how to handle reanalysis for true multi-step sequence batches.
                         # For now, pass original. This means reanalysis only applies to non-sequential part.
                         batch_metrics = self._train_on_sequential_batch(fresh_batch_data)
                    else: # It's the first step of a sequence, processed like a regular batch
                         batch_metrics = self._train_on_sequential_batch(current_batch_tuple)

                else: # Not sequential_learning
                    batch_metrics = self._train_on_batch(current_batch_tuple)

                # Accumulate metrics
                for key, value in batch_metrics.items():
                    if key in metrics:
                        metrics[key] += value

                n_iterations += 1

        # Update target networks
        self.target_manager.update_all_target_networks()

        # Compute final metrics
        if n_iterations > 0:
            for key in metrics:
                metrics[key] /= n_iterations

        # Compute parameter update magnitude
        policy_after = torch.nn.utils.parameters_to_vector(
            list(self.policy.representation_net.parameters())
            + list(self.policy.policy_head.parameters())
        ).cpu()
        value_after = torch.nn.utils.parameters_to_vector(
            list(self.policy.representation_net.parameters())
            + list(self.policy.value_head.parameters())
        ).cpu()

        policy_update_magnitude = (policy_before - policy_after).norm().item()
        value_update_magnitude = (value_before - value_after).norm().item()

        # Add additional metrics
        additional_metrics = {
            "training_time": (
                (time.time() - start_time) / n_iterations if n_iterations > 0 else 0
            ),
            "cumulative_updates": self.cumulative_model_updates,
            "policy_update_magnitude": policy_update_magnitude,
            "value_update_magnitude": value_update_magnitude,
            "target_network_tau": self.target_manager.tau,
            # Muesli configuration metrics
            "model_loss_weight": self.model_loss_weight,
            "reward_loss_weight": self.reward_loss_weight,
            "conservative_weight": self.conservative_weight,
            "n_step_unroll": self.n_step_unroll,
            "hidden_state_size": self.hidden_state_size,
            # PPO-compatible metric names for reporting
            "PPO Batch Consumption Time": (
                (time.time() - start_time) / n_iterations if n_iterations > 0 else 0
            ),
            "Cumulative Model Updates": self.cumulative_model_updates,
            "Policy Entropy": metrics.get("entropy", 0.0),
            "Mean KL Divergence": metrics.get("kl_divergence", 0.0),
            "Value Function Loss": metrics.get("value_loss", 0.0),
            "SB3 Clip Fraction": metrics.get("clip_fraction", 0.0),
            "Policy Update Magnitude": policy_update_magnitude,
            "Value Function Update Magnitude": value_update_magnitude,
            # Muesli-specific metrics
            "Model Loss": metrics.get("model_loss", 0.0),
            "Reward Loss": metrics.get("reward_loss", 0.0),
            "Total Loss": metrics.get("total_loss", 0.0),
            "Policy Loss": metrics.get("policy_loss", 0.0),
            "Reanalyzed Samples Trained": self.total_reanalyzed_samples_trained,
            "Reanalysis Ratio Setting": self.reanalysis_ratio,
        }

        if hasattr(exp_buffer, 'replay_buffer') and exp_buffer.replay_buffer is not None:
            additional_metrics["Replay Buffer Size (Reanalysis)"] = len(exp_buffer.replay_buffer)
            if hasattr(exp_buffer, 'total_experiences_stored_for_reanalysis'):
                 additional_metrics["Total Stored for Reanalysis"] = exp_buffer.total_experiences_stored_for_reanalysis
            if hasattr(exp_buffer, 'total_reanalysis_samples_provided'):
                 additional_metrics["Total Sampled for Reanalysis"] = exp_buffer.total_reanalysis_samples_provided


        for key, value in additional_metrics.items():
            metrics[key] = value

        self.cumulative_model_updates += n_iterations

        return metrics

    def _recompute_n_step_values_internal(
        self,
        initial_hidden_states: torch.Tensor,
        policy_model: MuesliPolicy,
        dynamics_model: DynamicsModel,
        reward_model: RewardModel,
        value_model: nn.Module, # Can be prediction_head or policy.value_head
        n_step_unroll: int,
        gamma: float
    ) -> torch.Tensor:
        """
        Recomputes n-step values via model-based rollouts from initial_hidden_states.
        Uses current policy for actions, and current dynamics/reward models.
        """
        batch_size = initial_hidden_states.size(0)
        device = initial_hidden_states.device

        n_step_values = torch.zeros(batch_size, device=device)
        current_rollout_hidden_state = initial_hidden_states
        current_discount = 1.0

        with torch.no_grad(): # Rollouts are for target computation, no gradients through them
            for k in range(n_step_unroll):
                # Select action using current policy
                # .get_action might return action on CPU, ensure it's on correct device
                action_obj, _ = policy_model.get_action(current_rollout_hidden_state, deterministic=True)
                rollout_action = action_obj.to(device)

                # Reshape action if necessary (based on policy type)
                if len(rollout_action.shape) == 1 and policy_model.policy_type != 0: # Continuous or MultiDiscrete might need unsqueeze
                    if policy_model.action_space_size > 1 or policy_model.policy_type == 2:
                            rollout_action = rollout_action.unsqueeze(-1)
                elif len(rollout_action.shape) == 0 and policy_model.policy_type == 0: # Discrete action
                            rollout_action = rollout_action.unsqueeze(-1).float() # Ensure float for model
                elif policy_model.policy_type == 0: # Discrete action, ensure float
                    rollout_action = rollout_action.float()


                # Predict reward and next state using current models
                predicted_reward_dist = reward_model(current_rollout_hidden_state, rollout_action)
                if hasattr(reward_model, "categorical_to_scalar"):
                    predicted_reward_scalar = reward_model.categorical_to_scalar(predicted_reward_dist)
                else:
                    predicted_reward_scalar = predicted_reward_dist # Assumes scalar output

                next_rollout_hidden_state = dynamics_model(current_rollout_hidden_state, rollout_action)

                n_step_values += current_discount * predicted_reward_scalar
                current_rollout_hidden_state = next_rollout_hidden_state
                current_discount *= gamma

            # Bootstrap with the final state value from the value_model
            final_value_dist = value_model(current_rollout_hidden_state)
            if hasattr(value_model, "categorical_to_scalar"): # Check if value_model is categorical
                final_value_scalar = value_model.categorical_to_scalar(final_value_dist)
            elif hasattr(value_model, "value_head") and hasattr(value_model.value_head, "categorical_to_scalar"): # If it's MuesliPolicy
                 final_value_scalar = value_model.value_head.categorical_to_scalar(final_value_dist)
            else: # Assumes scalar output
                final_value_scalar = final_value_dist.squeeze(-1) if len(final_value_dist.shape) > 1 else final_value_dist


            n_step_values += current_discount * final_value_scalar

        return n_step_values

    def _reanalyze_batch_internal(self, experience_batch: list[dict]):
        """
        Reanalyzes a batch of old experiences using current models.
        Args:
            experience_batch: A list of experience dictionaries from the replay buffer.
        Returns:
            A tuple (states, actions, new_log_probs, new_target_values, new_advantages, rewards, next_states)
            ready for training, or None if input is empty.
        """
        if not experience_batch:
            return None

        # Convert list of dicts to dict of lists, then to tensors
        # This matches the structure of data stored by MuesliExperienceBuffer.submit_experience
        # Keys: "state", "action", "log_prob", "reward", "next_state", "done", "value"

        states_np = np.array([exp["state"] for exp in experience_batch])
        actions_np = np.array([exp["action"] for exp in experience_batch])
        old_log_probs_np = np.array([exp["log_prob"] for exp in experience_batch])
        rewards_np = np.array([exp["reward"] for exp in experience_batch])
        next_states_np = np.array([exp["next_state"] for exp in experience_batch])
        dones_np = np.array([exp["done"] for exp in experience_batch])
        # old_values_np = np.array([exp["value"] for exp in experience_batch]) # Original value

        # Convert to tensors
        states = torch.as_tensor(states_np, dtype=torch.float32, device=self.device)
        actions = torch.as_tensor(actions_np, dtype=torch.float32, device=self.device)
        # old_log_probs = torch.as_tensor(old_log_probs_np, dtype=torch.float32, device=self.device)
        rewards = torch.as_tensor(rewards_np, dtype=torch.float32, device=self.device)
        next_states = torch.as_tensor(next_states_np, dtype=torch.float32, device=self.device)
        # dones = torch.as_tensor(dones_np, dtype=torch.bool, device=self.device)
        # old_values = torch.as_tensor(old_values_np, dtype=torch.float32, device=self.device)

        with torch.no_grad():
            # 1. Recompute hidden states using current policy's representation model
            # Assuming states are raw observations
            hidden_states = self.policy.get_hidden_state(states)

            # 2. Recompute n-step target values using model rollouts
            # Using self.prediction_head as the value_model for hidden states
            new_target_values = self._recompute_n_step_values_internal(
                initial_hidden_states=hidden_states,
                policy_model=self.policy,
                dynamics_model=self.dynamics_model,
                reward_model=self.reward_model,
                value_model=self.prediction_head,
                n_step_unroll=self.n_step_unroll,
                gamma=0.99 # Assuming gamma, could be self.gamma if defined for PPO part
            )

            # 3. Recompute advantages
            #    For simplicity, using recomputed target values and current value prediction from policy's value head
            #    (as this is what PPO loss would typically use for current values)
            _, _, current_values_for_advantage, _ = self.policy.get_action_log_prob_and_entropy(states, actions)
            # Ensure current_values_for_advantage is correctly shaped like new_target_values
            if len(current_values_for_advantage.shape) == 0 or current_values_for_advantage.shape[0] != new_target_values.shape[0]:
                 current_values_for_advantage = current_values_for_advantage.unsqueeze(-1) if len(current_values_for_advantage.shape) == 0 else current_values_for_advantage
                 current_values_for_advantage = current_values_for_advantage.expand_as(new_target_values)


            new_advantages = new_target_values - current_values_for_advantage.detach()
            # Normalize advantages (optional, but often done)
            new_advantages = (new_advantages - new_advantages.mean()) / (new_advantages.std() + 1e-8)


            # 4. Get updated log probabilities from the current policy
            new_log_probs, _, _, _ = self.policy.get_action_log_prob_and_entropy(states, actions)

        # Return in the same format as _get_muesli_samples from the buffer for training
        # (actions, log_probs, states, values (targets), advantages, rewards, next_states)
        # Note: 'rewards' and 'next_states' here are the original historical ones, not re-predicted.
        # This is because the policy loss uses them for context but doesn't learn from them directly.
        return actions, new_log_probs, states, new_target_values, new_advantages, rewards, next_states


    def _train_on_batch(self, batch):
        """
        Train on a single mini-batch.

        Args:
            batch: Mini-batch of experience data

        Returns:
            dict: Batch training metrics
        """
        # Update batch unpacking to handle Muesli data
        if len(batch) == 7:  # Muesli batch with rewards and next_states
            # Order from MuesliExperienceBuffer._get_muesli_samples:
            # actions, log_probs, states, values, advantages, rewards, next_states
            (
                batch_acts,
                batch_old_probs,
                batch_obs,
                batch_target_values,
                batch_advantages,
                batch_rewards,
                batch_next_states,
            ) = batch
            # Model learning is now enabled
            model_learning_enabled = True
        else:  # Regular PPO batch (fallback)
            (
                batch_acts,
                batch_old_probs,
                batch_obs,
                batch_target_values,
                batch_advantages,
            ) = batch
            # Create dummy data for compatibility
            batch_rewards = torch.zeros_like(batch_target_values)
            batch_next_states = batch_obs
            model_learning_enabled = False

        # Move data to device
        batch_obs = batch_obs.to(self.device)
        batch_acts = batch_acts.view(batch_acts.size(0), -1).to(self.device)
        batch_old_probs = batch_old_probs.to(self.device)
        batch_target_values = batch_target_values.to(self.device)
        batch_advantages = batch_advantages.to(self.device)

        # Move model learning data to device (if enabled)
        if model_learning_enabled:
            batch_rewards = batch_rewards.to(self.device)
            batch_next_states = batch_next_states.to(self.device)
            # Ensure next_states has proper batch dimension structure
            if len(batch_next_states.shape) == 1:
                # If flattened, reshape to match batch_obs structure
                batch_next_states = batch_next_states.view(batch_obs.shape[0], -1)
            elif batch_next_states.shape[0] != batch_obs.shape[0]:
                # If batch size doesn't match, reshape appropriately
                batch_next_states = batch_next_states.view(batch_obs.shape[0], -1)

        # Zero gradients
        self.policy_optimizer.zero_grad(set_to_none=True)
        self.dynamics_optimizer.zero_grad(set_to_none=True)
        self.reward_optimizer.zero_grad(set_to_none=True)
        self.prediction_optimizer.zero_grad(set_to_none=True)

        # Forward pass through policy
        log_probs, entropy, values, hidden_states = (
            self.policy.get_action_log_prob_and_entropy(batch_obs, batch_acts)
        )

        # Compute Conservative Multi-step Policy Optimization (CMPO) loss
        policy_loss, kl_divergence = self.policy.get_conservative_policy_loss(
            batch_obs,
            batch_acts,
            batch_old_probs,
            batch_advantages,
            self.clip_range,
            self.conservative_weight,
        )

        # Compute value loss
        value_loss = nn.MSELoss()(values, batch_target_values)

        # Compute model losses
        if model_learning_enabled:
            model_loss, reward_loss = self._compute_model_losses(
                {
                    "states": batch_obs,
                    "actions": batch_acts,
                    "rewards": batch_rewards,
                    "next_states": batch_next_states,
                }
            )
        else:
            # Fallback for regular PPO data
            if not hasattr(self, "_model_learning_warning_shown"):
                print(
                    "WARNING: Model learning disabled - using regular PPO experience buffer"
                )
                self._model_learning_warning_shown = True
            model_loss = torch.tensor(0.0, device=self.device, requires_grad=True)
            reward_loss = torch.tensor(0.0, device=self.device, requires_grad=True)

        # Combine losses
        total_policy_loss = policy_loss - entropy * self.ent_coef
        total_loss = (
            total_policy_loss
            + value_loss
            + self.model_loss_weight * model_loss
            + self.reward_loss_weight * reward_loss
        )

        # Backward pass
        total_loss.backward()

        # Apply gradient hooks for dynamics network (scale by 0.5 as in reference implementations)
        for param in self.dynamics_model.parameters():
            if param.grad is not None:
                param.grad.data *= 0.5

        # Gradient clipping by value [-1, 1] as in reference implementations
        # Only clip if parameters have gradients
        policy_params_with_grad = [
            p for p in self.policy.parameters() if p.grad is not None
        ]
        dynamics_params_with_grad = [
            p for p in self.dynamics_model.parameters() if p.grad is not None
        ]
        reward_params_with_grad = [
            p for p in self.reward_model.parameters() if p.grad is not None
        ]
        prediction_params_with_grad = [
            p for p in self.prediction_head.parameters() if p.grad is not None
        ]

        if policy_params_with_grad:
            torch.nn.utils.clip_grad_value_(policy_params_with_grad, clip_value=1.0)
        if dynamics_params_with_grad:
            torch.nn.utils.clip_grad_value_(dynamics_params_with_grad, clip_value=1.0)
        if reward_params_with_grad:
            torch.nn.utils.clip_grad_value_(reward_params_with_grad, clip_value=1.0)
        if prediction_params_with_grad:
            torch.nn.utils.clip_grad_value_(prediction_params_with_grad, clip_value=1.0)

        # Optimizer steps
        self.policy_optimizer.step()
        self.dynamics_optimizer.step()
        self.reward_optimizer.step()
        self.prediction_optimizer.step()

        # Compute metrics
        with torch.no_grad():
            ratio = torch.exp(log_probs - batch_old_probs)
            clip_fraction = torch.mean(
                (torch.abs(ratio - 1) > self.clip_range).float()
            ).item()

        return {
            "policy_loss": policy_loss.item(),
            "value_loss": value_loss.item(),
            "model_loss": (
                float(model_loss)
                if isinstance(model_loss, (int, float))
                else model_loss.item()
            ),
            "reward_loss": (
                float(reward_loss)
                if isinstance(reward_loss, (int, float))
                else reward_loss.item()
            ),
            "total_loss": total_loss.item(),
            "entropy": entropy.item(),
            "kl_divergence": kl_divergence.item(),
            "clip_fraction": clip_fraction,
        }

    def _compute_model_losses(self, batch_data):
        """
        Compute model learning losses with proper trajectory unrolling.

        Args:
            batch_data (dict): Batch containing states, actions, rewards, next_states, etc.

        Returns:
            tuple: (dynamics_loss, reward_loss)
        """
        states = batch_data["states"]
        actions = batch_data["actions"]
        rewards = batch_data.get("rewards", torch.zeros_like(states[:, 0]))
        next_states = batch_data.get("next_states", states)  # Fallback to same states

        # Ensure all tensors are on the correct device
        states = states.to(self.device)
        actions = actions.to(self.device)
        rewards = rewards.to(self.device)
        next_states = next_states.to(self.device)

        # Validate tensor shapes to prevent dimension mismatch errors
        batch_size = states.shape[0]

        # Ensure next_states has the correct batch dimension
        if next_states.shape[0] != batch_size:
            if next_states.numel() == batch_size * states.shape[1]:
                # Reshape if flattened
                next_states = next_states.view(batch_size, -1)
            else:
                # If shapes are incompatible, use states as fallback
                print(
                    f"WARNING: next_states shape {next_states.shape} incompatible with batch_size {batch_size}, using states as fallback"
                )
                next_states = states

        total_dynamics_loss = 0.0
        total_reward_loss = 0.0
        valid_steps = 0

        # Get initial hidden states from current policy representation
        current_hidden_states = self.policy.get_hidden_state(states)

        # This function is called for individual transitions (or the first step of a sequence).
        # For model learning from these, we perform a 1-step prediction.
        # Multi-step model learning from true sequences is handled by _compute_sequential_model_losses.
        max_steps = 1

        # Note: Sequential data provides true environment transitions which are handled elsewhere.
        # This method focuses on learning from individual s,a,r,s' samples.

        for step in range(max_steps):
            # For single-step case, use the entire action vector
            step_actions = actions

            # Handle different reward tensor shapes
            if len(rewards.shape) > 1 and rewards.size(1) > step:
                step_rewards = rewards[:, step]
            elif len(rewards.shape) == 1:
                step_rewards = rewards
            else:
                step_rewards = torch.zeros_like(current_hidden_states[:, 0])

            # Predict next hidden state and reward
            predicted_next_hidden_states = self.dynamics_model(
                current_hidden_states, step_actions
            )
            predicted_rewards = self.reward_model(current_hidden_states, step_actions)

            # For step 0, use actual next observations from experience buffer
            # For subsequent steps, use predicted states (model rollout)
            if step == 0:
                target_next_observations = next_states
                with torch.no_grad():
                    target_next_hidden_states = self.policy.get_hidden_state(
                        target_next_observations
                    )
            else:
                # For multi-step, use the predicted hidden state as target
                # This implements the iterative model learning approach
                target_next_hidden_states = predicted_next_hidden_states.detach()

            # Compute dynamics loss (MSE between predicted and target hidden states)
            dynamics_loss = nn.MSELoss()(
                predicted_next_hidden_states, target_next_hidden_states
            )
            total_dynamics_loss += dynamics_loss
            valid_steps += 1

            # Compute reward loss
            reward_loss = self.reward_model.compute_loss(
                predicted_rewards, step_rewards
            )
            total_reward_loss += reward_loss

            # Update current hidden state for next iteration (model rollout)
            current_hidden_states = predicted_next_hidden_states.detach()

            # For multi-step, we need to generate next actions
            # Use current policy to predict next action from predicted state
            if step < max_steps - 1:
                with torch.no_grad():
                    # Convert hidden state back to observation space for action prediction
                    # This is a simplified approach - in practice, you'd need proper state reconstruction
                    next_action_logits = self.policy.policy_head(current_hidden_states)
                    if self.policy_type == 0:  # Discrete
                        next_actions = (
                            torch.softmax(next_action_logits, dim=-1)
                            .argmax(dim=-1, keepdim=True)
                            .float()
                        )
                    elif self.policy_type == 2:  # Continuous
                        mean, _ = self.policy.affine_map(next_action_logits)
                        next_actions = mean
                    else:  # Multi-discrete
                        if hasattr(self.policy, "multi_discrete"):
                            self.policy.multi_discrete.make_distribution(
                                next_action_logits
                            )
                            next_actions = self.policy.multi_discrete.sample().float()
                        else:
                            next_actions = (
                                torch.softmax(next_action_logits, dim=-1)
                                .argmax(dim=-1, keepdim=True)
                                .float()
                            )

                    # Use predicted action for next step
                    actions = next_actions

        # Average losses over valid steps
        if valid_steps > 0:
            avg_dynamics_loss = total_dynamics_loss / valid_steps
        else:
            avg_dynamics_loss = torch.tensor(
                0.0, device=states.device, requires_grad=True
            )

        avg_reward_loss = (
            total_reward_loss / max_steps
            if max_steps > 0
            else torch.tensor(0.0, device=states.device, requires_grad=True)
        )

        return avg_dynamics_loss, avg_reward_loss

    def _compute_sequential_model_losses(self, sequential_batch_data):
        """
        Compute model learning losses using true sequential data.

        This method handles actual multi-step sequences from the environment,
        providing more accurate model learning than simulated rollouts.

        Args:
            sequential_batch_data (dict): Sequential batch containing:
                - states: (batch_size, sequence_length, obs_size)
                - actions: (batch_size, sequence_length, action_size)
                - rewards: (batch_size, sequence_length)
                - next_states: (batch_size, sequence_length, obs_size)

        Returns:
            tuple: (dynamics_loss, reward_loss)
        """
        states_seq = sequential_batch_data["states"]  # (B, T, obs_size)
        actions_seq = sequential_batch_data["actions"]  # (B, T, action_size)
        rewards_seq = sequential_batch_data["rewards"]  # (B, T)
        next_states_seq = sequential_batch_data["next_states"]  # (B, T, obs_size)

        batch_size, seq_length = states_seq.shape[:2]

        total_dynamics_loss = 0.0
        total_reward_loss = 0.0
        valid_steps = 0

        # Get initial hidden states
        initial_states = states_seq[:, 0]  # (B, obs_size)
        current_hidden_states = self.policy.get_hidden_state(initial_states)

        # Process each step in the sequence
        for step in range(seq_length):
            step_actions = actions_seq[:, step]  # (B, action_size)
            step_rewards = rewards_seq[:, step]  # (B,)
            step_next_states = next_states_seq[:, step]  # (B, obs_size)

            # Predict next hidden state and reward
            predicted_next_hidden_states = self.dynamics_model(
                current_hidden_states, step_actions
            )
            predicted_rewards = self.reward_model(current_hidden_states, step_actions)

            # Get target next hidden states
            with torch.no_grad():
                target_next_hidden_states = self.policy.get_hidden_state(
                    step_next_states
                )

            # Compute losses
            dynamics_loss = nn.MSELoss()(
                predicted_next_hidden_states, target_next_hidden_states
            )
            reward_loss = self.reward_model.compute_loss(
                predicted_rewards, step_rewards
            )

            total_dynamics_loss += dynamics_loss
            total_reward_loss += reward_loss
            valid_steps += 1

            # Update hidden state for next step
            current_hidden_states = target_next_hidden_states

        # Average losses over sequence length
        avg_dynamics_loss = (
            total_dynamics_loss / valid_steps
            if valid_steps > 0
            else torch.tensor(0.0, device=states_seq.device, requires_grad=True)
        )
        avg_reward_loss = (
            total_reward_loss / valid_steps
            if valid_steps > 0
            else torch.tensor(0.0, device=states_seq.device, requires_grad=True)
        )

        return avg_dynamics_loss, avg_reward_loss

    def _get_regular_batch_iterator(self, exp_buffer):
        """Get regular batch iterator based on buffer capabilities."""
        if hasattr(exp_buffer, "get_all_batches_shuffled_muesli"):
            return exp_buffer.get_all_batches_shuffled_muesli(self.mini_batch_size)
        else:
            return exp_buffer.get_all_batches_shuffled(self.mini_batch_size)

    def _train_on_sequential_batch(self, sequential_batch):
        """
        Train on a sequential multi-step batch.

        Args:
            sequential_batch: Sequential batch data

        Returns:
            dict: Training metrics
        """
        # For now, implement a simplified version that processes sequential data
        # This would need to be expanded based on the specific sequential batch format

        # Extract the first timestep for policy learning (similar to regular batch)
        if isinstance(sequential_batch, dict):
            # Sequential batch format
            first_step_batch = (
                sequential_batch["actions"][:, 0],  # First actions
                sequential_batch["log_probs"][:, 0],  # First log_probs
                sequential_batch["states"][:, 0],  # First states
                sequential_batch["values"][:, 0],  # First values
                sequential_batch["advantages"][:, 0],  # First advantages
                sequential_batch["rewards"][:, 0],  # First rewards
                sequential_batch["next_states"][:, 0],  # First next_states
            )
        else:
            # Fallback to regular batch processing
            first_step_batch = sequential_batch

        # Process first step with regular method for policy learning
        batch_metrics = self._train_on_batch(first_step_batch)

        # Add sequential model learning if data supports it
        if isinstance(sequential_batch, dict):
            try:
                seq_model_loss, seq_reward_loss = self._compute_sequential_model_losses(
                    sequential_batch
                )
                batch_metrics["model_loss"] = (
                    float(seq_model_loss)
                    if isinstance(seq_model_loss, (int, float))
                    else seq_model_loss.item()
                )
                batch_metrics["reward_loss"] = (
                    float(seq_reward_loss)
                    if isinstance(seq_reward_loss, (int, float))
                    else seq_reward_loss.item()
                )
            except Exception as e:
                print(f"Warning: Sequential model learning failed: {e}")

        return batch_metrics

    def _compute_normalized_advantage(self, advantages, target_values):
        """
        Compute normalized advantages using exponential moving average variance.

        This follows the reference implementation approach for advantage normalization.

        Args:
            advantages (torch.Tensor): Raw advantages
            target_values (torch.Tensor): Target values for variance computation

        Returns:
            torch.Tensor: Normalized advantages
        """
        # Compute advantage variance using exponential moving average
        advantage_squared = (advantages**2).mean()

        # Update variance tracking
        self.advantage_var = (
            self.advantage_beta * self.advantage_var
            + (1 - self.advantage_beta) * advantage_squared
        )
        self.advantage_beta_product *= self.advantage_beta

        # Bias correction
        variance_hat = self.advantage_var / (1 - self.advantage_beta_product)

        # Normalize advantages
        normalized_advantages = advantages / (torch.sqrt(variance_hat) + 1e-8)

        return normalized_advantages

    def _compute_model_normalized_advantage(self, advantages, target_values, step_idx):
        """
        Compute normalized advantages for model learning at specific step.

        Args:
            advantages (torch.Tensor): Raw advantages for this step
            target_values (torch.Tensor): Target values
            step_idx (int): Step index for multi-step tracking

        Returns:
            torch.Tensor: Normalized advantages for this step
        """
        if step_idx >= len(self.model_advantage_vars):
            return advantages  # Fallback if step index is out of range

        # Compute variance for this specific step
        advantage_squared = (advantages**2).mean()

        # Update step-specific variance tracking
        self.model_advantage_vars[step_idx] = (
            self.advantage_beta * self.model_advantage_vars[step_idx]
            + (1 - self.advantage_beta) * advantage_squared
        )
        self.model_advantage_betas[step_idx] *= self.advantage_beta

        # Bias correction
        variance_hat = self.model_advantage_vars[step_idx] / (
            1 - self.model_advantage_betas[step_idx]
        )

        # Normalize advantages
        normalized_advantages = advantages / (torch.sqrt(variance_hat) + 1e-8)

        return normalized_advantages

    def save_to(self, folder_path):
        """Save all models to folder."""
        os.makedirs(folder_path, exist_ok=True)

        # Save main networks
        torch.save(
            self.policy.state_dict(), os.path.join(folder_path, "MUESLI_POLICY.pt")
        )
        torch.save(
            self.dynamics_model.state_dict(),
            os.path.join(folder_path, "MUESLI_DYNAMICS.pt"),
        )
        torch.save(
            self.reward_model.state_dict(),
            os.path.join(folder_path, "MUESLI_REWARD.pt"),
        )
        torch.save(
            self.prediction_head.state_dict(),
            os.path.join(folder_path, "MUESLI_PREDICTION.pt"),
        )

        # Save optimizers
        torch.save(
            self.policy_optimizer.state_dict(),
            os.path.join(folder_path, "MUESLI_POLICY_OPT.pt"),
        )
        torch.save(
            self.dynamics_optimizer.state_dict(),
            os.path.join(folder_path, "MUESLI_DYNAMICS_OPT.pt"),
        )
        torch.save(
            self.reward_optimizer.state_dict(),
            os.path.join(folder_path, "MUESLI_REWARD_OPT.pt"),
        )
        torch.save(
            self.prediction_optimizer.state_dict(),
            os.path.join(folder_path, "MUESLI_PREDICTION_OPT.pt"),
        )

        print(f"Muesli models saved to {folder_path}")

    def load_from(self, folder_path):
        """Load all models from folder."""
        assert os.path.exists(folder_path), f"Folder {folder_path} does not exist"

        # Load main networks
        self.policy.load_state_dict(
            torch.load(os.path.join(folder_path, "MUESLI_POLICY.pt"))
        )
        self.dynamics_model.load_state_dict(
            torch.load(os.path.join(folder_path, "MUESLI_DYNAMICS.pt"))
        )
        self.reward_model.load_state_dict(
            torch.load(os.path.join(folder_path, "MUESLI_REWARD.pt"))
        )
        self.prediction_head.load_state_dict(
            torch.load(os.path.join(folder_path, "MUESLI_PREDICTION.pt"))
        )

        # Load optimizers
        self.policy_optimizer.load_state_dict(
            torch.load(os.path.join(folder_path, "MUESLI_POLICY_OPT.pt"))
        )
        self.dynamics_optimizer.load_state_dict(
            torch.load(os.path.join(folder_path, "MUESLI_DYNAMICS_OPT.pt"))
        )
        self.reward_optimizer.load_state_dict(
            torch.load(os.path.join(folder_path, "MUESLI_REWARD_OPT.pt"))
        )
        self.prediction_optimizer.load_state_dict(
            torch.load(os.path.join(folder_path, "MUESLI_PREDICTION_OPT.pt"))
        )

        # Update target networks
        self.target_manager.hard_update_all_target_networks()

        print(f"Muesli models loaded from {folder_path}")<|MERGE_RESOLUTION|>--- conflicted
+++ resolved
@@ -53,10 +53,7 @@
         model_loss_weight=1.0,
         reward_loss_weight=1.0,
         conservative_weight=1.0,
-<<<<<<< HEAD
-=======
         reanalysis_ratio=0.0, # Default to no reanalysis
->>>>>>> 0f637db7
         use_categorical_value=False,
         use_categorical_reward=False,
     ):
@@ -86,10 +83,7 @@
             model_loss_weight (float): Weight for model loss
             reward_loss_weight (float): Weight for reward loss
             conservative_weight (float): Weight for conservative policy updates
-<<<<<<< HEAD
-=======
             reanalysis_ratio (float): Ratio of reanalyzed experiences to mix in.
->>>>>>> 0f637db7
             use_categorical_value (bool): Use categorical value representation
             use_categorical_reward (bool): Use categorical reward representation
         """
